--- conflicted
+++ resolved
@@ -1397,8 +1397,6 @@
       return({ INDEX_CMD: lcmd_plot, INDEX_FILE: str_plot_location })
 
 
-<<<<<<< HEAD
-
 
 def make_menu():
 
@@ -1546,57 +1544,6 @@
     checkpoints_dir = os.path.abspath(checkpoints_dir)
     if not os.path.exists(checkpoints_dir):
         os.makedirs(checkpoints_dir)
-=======
-        ## Input Arguments
-        args_parser = argparse.ArgumentParser(
-            description = "Performs mutation detection in RNA-Seq"
-            )
-        args_parser.add_argument( "--reference", metavar = "Reference_genome", dest = "str_genome_fa", required = False, default="ref_genome.fa",help = "Path to the reference genome to use in the analysis pipeline.")
-        args_parser.add_argument("--index", metavar = "Use_premade_index", dest = "str_initial_index", default = "ref_genome.fa.star.idx", help = "The initial index is made only from the reference genome and can be shared. If premade, supply a path here to the index directory so that it is not rebuilt for every alignment. Please provide the full path.")
-        args_parser.add_argument( "--vcf", metavar = "Variant_calling_file_for_the_reference_genome", dest = "str_vcf_file", default = "dbsnp_138.vcf.gz", help = "Variant calling file for the reference genome.")
-        args_parser.add_argument( "--left", metavar = "Left_sample_file", dest = "str_sample_file_left_fq", required = False, help = "Path to one of the two paired RNAseq samples (left)")
-        args_parser.add_argument( "--right", metavar = "Right_sample_file", dest = "str_sample_file_right_fq", required = False, help = "Path to one of the two paired RNAseq samples (right)")
-        args_parser.add_argument("--threads", metavar = "Process_threads", dest = "i_number_threads", type = int, default = 1, help = "The number of threads to use for multi-threaded steps.")
-        args_parser.add_argument("--variant_filtering_mode", metavar = "Filter_mode", dest = "str_variant_filter_mode", default = STR_FILTERING_DEFAULT, choices = LSTR_VARIANT_FILTERING_CHOICES, help = "Specifies the variant filtering method.")
-        args_parser.add_argument("--variant_call_mode", metavar = "Call_mode", dest = "str_variant_call_mode", default = STR_VARIANT_GATK, choices = LSTR_VARIANT_CALLING_CHOICES, help = "Specifies the variant calling method to use.")
-        args_parser.add_argument("--bed", metavar = "Reference BED file", dest = "str_bed", default="refGene.sort.bed", help = "Bed file for reference genome, required only if making the mutation inspector json. If given the json file will be made. Please make sure the bed file is indexed and that bed.idx file is in the same folder with the same file basename as the related bed file.")
-        args_parser.add_argument("--plot", dest = "f_optional_recalibration_plot", default = False, action = "store_false", help = "Turns off plotting recalibration of alignments.")
-        args_parser.add_argument("--cosmic_vcf_gz", metavar="cosmic_reference_vcf", dest="str_cosmic_coding_vcf", default="cosmic.vcf.gz", help="Coding Cosmic Mutation VCF annotated with Phenotype Information and zipped using bgzip.")
-        args_parser.add_argument("--radar", dest = "str_radar_data", action="store_true", help = "If included filering based on Radar annotations will be turned on.")
-        args_parser.add_argument("--radar_file", metavar = "Radar_data_file", dest = "str_radar_data_file", default = "radar.bed", help = "Radar data for RNA editing removal, if included will be used for RNA editing removal.")
-        args_parser.add_argument("--rediportal", dest = "str_rediportal_data",action="store_true", help = "If included filering based on Rediportal annotations will be turned on.")
-        args_parser.add_argument("--rediportal_file", metavar = "Rediportal_data_file", dest = "str_rediportal_data_file",default = "rediportal.bed", help = "REDIPortal data for RNA editing removal, if included will be used for RNA editing removal.")
-        args_parser.add_argument("--tissue_type", metavar = "cravat_tissue", dest = "str_cravat_classifier", default = STR_CRAVAT_CLASSIFIER_DEFAULT, help = "Tissue type (used in CRAVAT variant prioritation). Supported classifiers can be found at http://www.cravat.us/help.jsp)")
-        args_parser.add_argument("--email", metavar = "email_contact", dest = "str_email_contact", default = None, help = "Email used to notify of errors associated with cravat.")
-        args_parser.add_argument("--wdl_compatible_run", dest = "f_wdl_run", action="store_true", help = "Cromwell/WDL requires execution to happen relative to an output directory of dynaically created without giving the directory path to the underlying tools/pipelines. This requires a pipeline to use relative paths which can be dangerous outside of Cromwell/WDL. This will ignore any output directory specified in the command line and force the output to be relative paths. DO NOT USE outside of Cromwell/WDL.")
-        args_parser.add_argument("--cravat_annotation_header", metavar = "cravat_headers", dest = "str_cravat_headers", default = "cravat_annotation.txt", help = "Headers for each CRAVAT feature annotated to the VCF file (used in BCFtools).")
-        args_parser.add_argument("--out_dir", dest="str_out_dir", required=True, help="output directory")        
-        args_parser.add_argument("--bam", metavar = "bam_file", dest = "str_bam_file", default = None, help = "Sample file in the form of a bam, if this is given NO alignment will be performed; the alignment mode command line will be ignored; let and right sample files will be ignored. Normal pipeline processing will pick up directly after alignment in the pipeline with the supplied bam.")
-        args_parser.add_argument("--alignment_mode", metavar = "Alignment_mode", dest = "str_alignment_mode", default = STR_ALIGN_STAR, choices = LSTR_ALIGN_CHOICES, help = "Specifies the alignment and indexing algorithm to use.")
-        args_parser.add_argument("--base_depth", dest = "f_calculate_base_coverage", default = False, action = "store_true", help = "Calculates the base coverage per base.")
-        args_parser.add_argument("--star_memory", metavar = "Star_memory", dest = "str_star_memory_limit", default = None, help = "Memory limit for star index. This should be used to increase memory if needed. Reducing memory consumption should be performed with the STAR Limited mod.")
-
-        # GATK associated
-        args_parser.add_argument("--realign", dest = "f_stop_optional_realignment", default = False, action = "store_true", help = "Turns off optional indel realignment step.")
-        args_parser.add_argument( "--recalibrate_sam", dest = "f_recalibrate_sam", default = True, action="store_false", help = "If used, turns off gatk recalibration of bam files before samtools variant calling.")
-        args_parser.add_argument("--sequencing_platform", metavar = "Sequencing Platform", dest = "str_sequencing_platform", default = "ILLUMINA", choices = LSTR_SEQ_CHOICES, help = "The sequencing platform used to generate the samples choices include " + " ".join(LSTR_SEQ_CHOICES) + ".")
-
-        # Resources
-        args_parser.add_argument("--genome_lib_dir",dest="genome_lib_dir", type=str, default=os.environ.get('CTAT_GENOME_LIB'),help="genome lib directory - see http://FusionFilter.github.io for details.  Uses env var CTAT_GENOME_LIB as default") 
-        # args_parser.add_argument("--vcf_snps", metavar="Reference_VCF_of_SNPs", dest="str_snp_vcf", default=None, help="The reference VCF including only SNP entries, if not given, will be generated from the file given with --vcf")
-
-        # Cravat associated
-        args_parser.add_argument("--skip_cravat", dest = "f_skip_cravat", action="store_true", default = False, help = "Skips CRAVAT services.")
-        args_parsed = args_parser.parse_args()
-
-
-        ## Make Checkpoints directory
-        checkpoints_dir = os.path.join(args_parsed.str_out_dir,"chckpts_dir")
-        checkpoints_dir = os.path.abspath(checkpoints_dir)
-        if not os.path.exists(checkpoints_dir):
-            os.makedirs(checkpoints_dir)
->>>>>>> 8a9c607d
-        
     ## Construct pipeline
     pipeliner = Pipeliner(checkpoints_dir)
 
