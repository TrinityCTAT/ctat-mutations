--- conflicted
+++ resolved
@@ -141,7 +141,6 @@
 
     parser.add_argument(
         "--boosting_attributes",
-        #default="QD,ReadPosRankSum,FS,SPLICEADJ,RPT,Homopolymer,Entropy,RNAEDIT,VPR,VAF,VMMF,PctExtPos,ED,DJ",
         default = "AC,ALT,BaseQRankSum,DJ,DP,ED,Entropy,ExcessHet,FS,Homopolymer,LEN,MLEAF,MMF,QUAL,REF,RPT,RS,ReadPosRankSum,SAO,SOR,SPLICEADJ,TCR,TDM,VAF,VMMF,GT_1/2",
         help="Variant attributes on which to perform boosting",
     )
@@ -311,17 +310,10 @@
     input_json['repeat_mask_bed'] = repeat_mask_bed
     input_json['ref_splice_adj_regions_bed'] = ref_splice_adj_regions_bed
     input_json['ref_bed'] = ref_bed
-<<<<<<< HEAD
-    if not no_cravat:
-        input_json['cravat_lib_directory'] = cravat_lib_directory
-    input_json['star_reference_directory'] = star_reference
-    input_json['filter_cancer_variants'] = False#True
-=======
     if not no_cravat and cravat_lib_directory is not None:
         input_json['cravat_lib'] = cravat_lib_directory
     input_json['star_reference'] = star_reference
-    input_json['filter_cancer_variants'] = True
->>>>>>> ff9d13e2
+    input_json['filter_cancer_variants'] = False
     input_json['apply_bqsr'] = not no_bqsr
     input_json['boosting_alg_type'] = boosting_alg_type
     input_json['boosting_method'] = boosting_method
