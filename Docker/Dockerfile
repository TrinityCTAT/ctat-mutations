FROM ubuntu:20.04

MAINTAINER bhaas@broadinstitute.org


ENV DEBIAN_FRONTEND=noninteractive


RUN apt-get --allow-releaseinfo-change update && apt-get -qq -y install --no-install-recommends \
    automake \
    build-essential \
    bzip2 \
    ca-certificates \
    curl \
    default-jre \
    g++ \
    gcc \
    git \
    libbz2-dev \
    libdb-dev \
    liblzma-dev \
    libssl-dev \
    make \
    pbzip2 \
    perl \
    pigz \
    procps \
    unzip \
    wget \
    zlib1g \
    zlib1g-dev \
    zlibc

RUN curl -L http://cpanmin.us | perl - App::cpanminus
RUN cpanm install URI::Escape

ENV SRC /usr/local/src
ENV BIN /usr/local/bin


# Install Miniconda
RUN apt-get update && apt-get install -y wget && rm -rf /var/lib/apt/lists/*
WORKDIR $SRC
RUN wget https://repo.anaconda.com/miniconda/Miniconda3-latest-Linux-x86_64.sh -O miniconda_install.sh && \
   bash ./miniconda_install.sh -b -p $BIN/miniconda3

ENV PATH="$BIN/miniconda3/bin:${PATH}"

RUN conda install python=3.10.12


RUN conda install -y pip && pip install requests  pandas  xgboost statsmodels ngboost scikit-learn

RUN pip install open-cravat==2.1.0

# Run an oc command to generate config files
RUN oc config md > /dev/null


## gatk
WORKDIR $SRC
ENV GATK_VERSION=4.1.9.0
RUN wget -q https://github.com/broadinstitute/gatk/releases/download/${GATK_VERSION}/gatk-${GATK_VERSION}.zip && \
    unzip gatk-${GATK_VERSION}.zip && \
    rm $SRC/gatk-${GATK_VERSION}.zip

ENV GATK_HOME $SRC/gatk-${GATK_VERSION}

## Samtools
ENV SAMTOOLS_VERSION=1.9
WORKDIR $SRC
RUN SAMTOOLS_URL="https://github.com/samtools/samtools/releases/download/${SAMTOOLS_VERSION}/samtools-${SAMTOOLS_VERSION}.tar.bz2" && \
    wget -q $SAMTOOLS_URL && \
    tar xvf samtools-${SAMTOOLS_VERSION}.tar.bz2 && \
    cd samtools-${SAMTOOLS_VERSION}/htslib-${SAMTOOLS_VERSION} && ./configure && make && make install && \
    cd ../ && ./configure --without-curses && make && make install && \
    rm $SRC/samtools-${SAMTOOLS_VERSION}.tar.bz2

## BCFtools
RUN wget -q https://github.com/samtools/bcftools/releases/download/1.9/bcftools-1.9.tar.bz2 && \
    tar xvf bcftools-1.9.tar.bz2 && \
    cd bcftools-1.9 && ./configure && make && make install && \
    rm $SRC/bcftools-1.9.tar.bz2


## Bedtools
RUN wget -q https://github.com/arq5x/bedtools2/releases/download/v2.30.0/bedtools-2.30.0.tar.gz && \
   tar -zxvf bedtools-2.30.0.tar.gz && \
   cd bedtools2 && \
   make && \
   cp bin/* $BIN/ && \
   rm $SRC/bedtools-2.30.0.tar.gz

# pblat
RUN wget -q https://github.com/icebert/pblat/archive/2.5.tar.gz && \
   tar -zxvf 2.5.tar.gz && \
   cd pblat-2.5 && \
   make && \
   cp pblat $BIN/ && \
   rm $SRC/2.5.tar.gz

## update igv-reports to current bleeding edge
#WORKDIR $SRC
#ENV IGV_REPORTS_CO=1086ed7258c09bfe213836e2dc53b043c352a4a9
#RUN git clone https://github.com/igvteam/igv-reports.git && \
#    cd igv-reports && \
#    git checkout ${IGV_REPORTS_CO} && \
#    pip install -e .

RUN pip install igv-reports==1.9.0

#RUN wget -q https://github.com/broadinstitute/cromwell/releases/download/58/cromwell-58.jar -O /usr/local/src/ctat-mutations/WDL/cromwell-58.jar
#RUN wget -q https://raw.githubusercontent.com/klarman-cell-observatory/cumulus/master/docker/monitor_script.sh -O /usr/local/src/ctat-mutations/WDL/monitor_script.sh
#RUN chmod a+rx /usr/local/src/ctat-mutations/WDL/monitor_script.sh


## STAR
WORKDIR $SRC
ENV STAR_VERSION=2.7.8a
RUN STAR_URL="https://github.com/alexdobin/STAR/archive/${STAR_VERSION}.tar.gz" &&\
    wget -q -P $SRC $STAR_URL &&\
    tar -xvf $SRC/${STAR_VERSION}.tar.gz -C $SRC && \
    mv $SRC/STAR-${STAR_VERSION}/bin/Linux_x86_64_static/STAR /usr/local/bin && \
    rm ${STAR_VERSION}.tar.gz


#~~~~~~~~~~~
## Picard tools
#~~~~~~~~~~~
WORKDIR $SRC
RUN wget https://github.com/broadinstitute/picard/releases/download/2.25.2/picard.jar
ENV PICARD_HOME $SRC/picard.jar


## Minimap2

WORKDIR $SRC
RUN curl -L https://github.com/lh3/minimap2/releases/download/v2.26/minimap2-2.26_x64-linux.tar.bz2 | tar -jxvf - && \
    mv ./minimap2-2.26_x64-linux/minimap2 $BIN/


ENV PATH=/usr/local/src/gatk-${GATK_VERSION}:/usr/local/src/ctat-mutations/WDL/:$PATH

RUN pip install aiosqlite3

# K8
RUN curl -L https://github.com/attractivechaos/k8/releases/download/v0.2.4/k8-0.2.4.tar.bz2 | tar -jxf - && \
    cp k8-0.2.4/k8-`uname -s` $BIN/k8


## NCIP CTAT mutations

RUN apt-get update && apt-get install -y git

WORKDIR $SRC
ENV CTAT_MUTATIONS_TAG=v4.2.0
<<<<<<< HEAD
ENV CTAT_MUTATIONS_COMMIT=2ca70ae117b883c5d6d158e48e4a8bd696e818b0
=======
ENV CTAT_MUTATIONS_COMMIT=014f1230604514167be282b3fc61017a06a3fb9e
>>>>>>> 3972ffce
RUN git clone https://github.com/NCIP/ctat-mutations.git && \
    cd ctat-mutations && \
    git checkout $CTAT_MUTATIONS_COMMIT && \
    git submodule init && git submodule update && \
    git submodule foreach --recursive git submodule init && \
    git submodule foreach --recursive git submodule update && \
    make
    

# docker cleanup
RUN apt-get -qq -y remove automake build-essential curl gcc g++ git make unzip wget && \
    apt-get -qq -y autoremove && \
    apt-get clean && \
    rm -rf /var/lib/apt/lists/* /var/log/dpkg.log
<|MERGE_RESOLUTION|>--- conflicted
+++ resolved
@@ -154,11 +154,7 @@
 
 WORKDIR $SRC
 ENV CTAT_MUTATIONS_TAG=v4.2.0
-<<<<<<< HEAD
-ENV CTAT_MUTATIONS_COMMIT=2ca70ae117b883c5d6d158e48e4a8bd696e818b0
-=======
 ENV CTAT_MUTATIONS_COMMIT=014f1230604514167be282b3fc61017a06a3fb9e
->>>>>>> 3972ffce
 RUN git clone https://github.com/NCIP/ctat-mutations.git && \
     cd ctat-mutations && \
     git checkout $CTAT_MUTATIONS_COMMIT && \
