--- conflicted
+++ resolved
@@ -88,17 +88,15 @@
     cd ctat-mutations && \
     git checkout ${CTAT_MUTATIONS_COMMIT}
 
-<<<<<<< HEAD
-
-RUN apt-get install pbzip2
-=======
 RUN wget https://github.com/broadinstitute/cromwell/releases/download/53.1/cromwell-53.1.jar -O /usr/local/src/ctat-mutations/WDL/cromwell-53.1.jar
 RUN wget https://raw.githubusercontent.com/klarman-cell-observatory/cumulus/master/docker/monitor_script.sh -O /usr/local/src/ctat-mutations/WDL/monitor_script.sh
 RUN chmod a+rx /usr/local/src/ctat-mutations/WDL/monitor_script.sh
 ENV PATH=/usr/local/src/ctat-mutations/WDL/:$PATH
 
+
+RUN apt-get install pbzip2
+
 RUN apt-get -qq -y remove automake build-essential curl gcc g++ git make unzip wget && \
     apt-get -qq -y autoremove && \
     apt-get clean && \
     rm -rf /var/lib/apt/lists/* /var/log/dpkg.log
->>>>>>> 3950855d
