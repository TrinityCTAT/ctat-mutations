#!/usr/bin/env python
# -*- coding: utf-8 -*-

__author__ = "Vrushali Fangal"
__copyright__ = "Copyright 2014"
__license__ = "MIT"
__maintainer__ = "Vrushali Fangal"
__email__ = "vrushali@broadinstitute.org"
__status__ = "Development"

"""

   _____ _______    _______            ____                  _   _             
  / ____|__   __|/\|__   __|          |  _ \                | | (_)            
 | |       | |  /  \  | |     ______  | |_) | ___   ___  ___| |_ _ _ __   __ _ 
 | |       | | / /\ \ | |    |______| |  _ < / _ \ / _ \/ __| __| | '_ \ / _` |
 | |____   | |/ ____ \| |             | |_) | (_) | (_) \__ \ |_| | | | | (_| |
  \_____|  |_/_/    \_\_|             |____/ \___/ \___/|___/\__|_|_| |_|\__, |
                                                                          __/ |
                                                                         |___/ 

"""

## Import Libraries

import os, sys, csv
import glob
import warnings
import re
import gzip

warnings.filterwarnings("ignore")

## Import python libraries
import matplotlib.pyplot as plt
import pandas as pd
import numpy as np
import argparse

## Import Logger
import logging
logging.basicConfig(level=logging.INFO,
                    format='%(asctime)s : %(levelname)s : %(message)s',
                    datefmt='%H:%M:%S')
logger = logging.getLogger('ctat_boosting')

## Import boosting libraries
from sklearn.model_selection import train_test_split
from statsmodels.distributions.empirical_distribution import ECDF
from scipy.stats import logistic

## Check if python 3 is imported
if sys.version_info[0] != 3:
    print("This script requires Python 3")
    exit(1)

SEED = 42

def preprocess(df_vcf, args):

    # Variable to hold the desired variant type
    if args.indels:
        variant = "Indels"
    elif args.snps:
        variant = "SNPs"
    else:
        variant = "Variants"

    info_vcf = df_vcf['INFO']
    num_rows = df_vcf['INFO'].shape[0]

    logger.info("Number of variants before Boosting: %d", num_rows)

    DF = pd.DataFrame()

    # Check #
    ## check if there are enough variants to analyze.
    ## if not, throw an error and exit
    if num_rows == 1:
        msg = "There are too few variants to analyze. \n Please review your data, or run the analysis without separation of SNPs and Indels."
        logger.error(msg)
        exit()
    if num_rows == 0:
        return DF

    info_df = df_vcf['INFO'].str.split(';')
    lst = []

    for j in range(num_rows):
        df_row = df_vcf.loc[j]
        lst_info = info_df[j]
        dict_info = {i.split('=')[0]:i.split('=')[1] if '=' in i else {i.split('=')[0]:1} for i in lst_info}
        dict_info['IND'] = df_row['CHROM']+':'+str(df_row['POS'])
        dict_info['REF'] = df_row['REF']
        dict_info['ALT'] = df_row['ALT']
        dict_info['QUAL'] = df_row['QUAL']
        dict_info['LEN'] = np.abs( len(df_row['REF']) - len(df_row['ALT']))
        dict_info['GT'] = df_row[-1].split(':')[0]
        lst.append(dict_info)


    DF = pd.DataFrame.from_dict(lst, orient='columns').set_index('IND')
    if 'GT' in DF.columns:
        DF = pd.get_dummies(DF, columns=['GT'], prefix='GT')

    ## Replace INDEL values
    DF['AF'] = DF['AF'].replace('0.5,0.5', '0.5')
    DF['MLEAF'] = DF['MLEAF'].replace('0.5,0.5', '0.5')
    DF['AC'] = DF['AC'].replace('1,1', '1')

    features = args.features.replace(' ','').split(",")

    # conditions to remove the feature if not present
    if args.snps:
        if 'GT_1/2' in features:
            features.remove('GT_1/2')
    if 'GT_1/2' not in DF.columns:
        if 'GT_1/2' in features:
            features.remove('GT_1/2')
            logger.info("Removing GT_1/2 feature because no GT_1/2 is present.")

    # RS is an absolute requirement
    if 'RS' not in features:
        features.append('RS')
    if 'RS' not in DF.columns:
        logger.info("Adding RS feature.")
        DF['RS'] = np.nan

    # If running on INDELS, there mostlikely wont be any RNAEDIT
    ## Remove the RNAEDIT if it doesnt exist
    if args.indels:
        if 'RNAEDIT' not in DF.columns:
            if 'RNAEDIT' in features:
                features.remove('RNAEDIT')
                logger.info("Removing RNAEDIT feature because no RNA editing present.")

    # If the following features are not found in the columns, remove them
    ## Remove the Homopolymer if it doesnt exist
    if 'Homopolymer' not in DF.columns:
        if 'Homopolymer' in features:
            features.remove('Homopolymer')
            logger.info("Removing Homopolymer feature because no Homopolymer is present.")
    ## Remove the SAO if it doesnt exist
    if 'SAO' not in DF.columns:
        if 'SAO' in features:
            features.remove('SAO')
            logger.info("Removing SAO feature because no SAO is present.")
    ## Remove the SPLICEADJ if it doesnt exist
    if 'SPLICEADJ' not in DF.columns:
        if 'SPLICEADJ' in features:
            features.remove('SPLICEADJ')
            logger.info("Removing SPLICEADJ feature because no SPLICEADJ is present.")


    df_subset = DF[features]

    ## Replace NA with zero - RPT, RNAEDIT, RS
    if 'RNAEDIT' in df_subset.columns:
        df_subset['RNAEDIT'] = df_subset['RNAEDIT'].fillna(0)
        df_subset['RNAEDIT'][df_subset['RNAEDIT'] != 0] = 1
    if 'RPT' in df_subset.columns:
        df_subset['RPT'] = df_subset['RPT'].fillna(0)
        df_subset['RPT'][df_subset['RPT'] != 0] = 1
    if 'RS' in df_subset.columns:
        df_subset['RS'] = df_subset['RS'].fillna(0)
        df_subset['RS'][df_subset['RS'] != 0] = 1

    if 'SNP' in df_subset.columns:
        df_subset = df_subset.replace({'A:G':12, 'T:C':1, 'G:C':2, 'C:A':3,
            'G:A':4, 'C:T':5, 'T:G':6, 'C:G':7, 'G:T':8, 'A:T':9, 'A:C':10, 'T:A':11})
        df_subset['SNP'] = df_subset['SNP'].fillna(0)
        df_subset.loc[~df_subset["SNP"].isin(range(12)), "SNP"] = "-1"

    if 'REF' in df_subset.columns  :
        df_subset = df_subset.replace({'A':4, 'T':1, 'G':2, 'C':3})
        df_subset['REF'] = df_subset['REF'].fillna(0)
        df_subset.loc[~df_subset["REF"].isin(range(3)), "REF"] = "-1"

    if 'ALT' in df_subset.columns  :
        df_subset = df_subset.replace({'A':4, 'T':1, 'G':2, 'C':3})
        df_subset['ALT'] = df_subset['ALT'].fillna(0)
        df_subset.loc[~df_subset["ALT"].isin(range(3)), "ALT"] = "-1"

    if args.predictor.lower() == 'regressor':
        ## SPLICEADJ
        if 'SPLICEADJ' in df_subset.columns:
            df_subset['SPLICEADJ'] = df_subset['SPLICEADJ'].fillna(-1)

        ## Homopolymer
        if 'Homopolymer' in df_subset.columns:
            df_subset['Homopolymer'] = df_subset['Homopolymer'].fillna(0)

        ## Replace NA with median values in remaining columns
        na_cols = df_subset.columns[df_subset.isna().any()].tolist()

        df_subset = df_subset.astype(float) ## Convert to float
        df_subset[na_cols] = df_subset[na_cols].fillna(df_subset[na_cols].median())

    ## Remove RNAediting sites
    if 'RNAEDIT' in df_subset.columns:
        logger.info("Removing RNAediting sites ...")
        df_subset = df_subset[df_subset['RNAEDIT']==0]
        logger.info("Number of variants after removing RNAediting sites: %d", df_subset.shape[0])

    ## Replace NA with 0 in remaining columns
    df_subset = df_subset.fillna(0)
    df_subset = df_subset.astype(float) ## Convert to float

    return df_subset


class CTAT_Boosting:

    def data_matrix(self, data, args):

        ## If 'RS' absent, stop the program
        if 'RS' not in data.columns:
            print('\'RS\' feature must be present in the vcf')
            sys.exit(1)

        ## Form data matrix
        cols = list(data.columns)
        cols.remove('RS')
        self.X_data = data[cols]
        self.y_data = data['RS']
        self.data = data

        ## Training data
        if args.predictor.lower() == 'classifier':
            self.X_train, self.X_test, self.y_train, self.y_test = train_test_split(self.X_data, self.y_data, train_size=0.6,  stratify= self.y_data, random_state=SEED)
            print(self.X_train.shape, self.X_test.shape)
        elif args.predictor.lower() == 'regressor':
            self.X_train, self.y_train = self.X_data, self.y_data


        return self

    def NGBoost(self, args): ## Natural gradient Boosting

        logger.info("Running Natural Gradient Boosting ... ")
        ## https://stanfordmlgroup.github.io/ngboost/1-useage.html
        from ngboost.learners import default_tree_learner
        from ngboost.distns import k_categorical, Bernoulli ##Classifier
        from ngboost.distns import Exponential, Normal, LogNormal ## Regressor
        from ngboost.scores import MLE, LogScore, CRPScore

        ## Base Learner
        from sklearn.tree import DecisionTreeRegressor, DecisionTreeClassifier

        # NGBoost
        ## Comment: If error with singular matrix, increase size of input data from 0.05 to 0.15
        if args.predictor.lower() == 'classifier':
            from ngboost import NGBClassifier as ngb
            learner = DecisionTreeRegressor(criterion='friedman_mse', max_depth=6, random_state = SEED)
            ngb = ngb(Base = learner,
                n_estimators = 2000,
                Score = MLE,
                Dist = Bernoulli,
                random_state = SEED)


        elif args.predictor.lower() == 'regressor':
            from ngboost import NGBRegressor as ngb
            learner = DecisionTreeRegressor(criterion='friedman_mse', max_depth=3, random_state = SEED)
            ngb = ngb(Base = default_tree_learner,
             Dist = Exponential,
             Score = LogScore,
             learning_rate=0.01,
             minibatch_frac = 0.6,
             col_sample = 0.6)

        ## Fit model
        ngb.fit(self.X_train, np.asarray(self.y_train).astype(int) )

        ## Predict the labels
        self.y_pred = ngb.predict(self.X_data)

        if args.predictor.lower() == 'regressor':
            self.y_pred = logistic.cdf(self.y_pred)

        self.data['boosting_score'] = self.y_pred
        self.model = ngb
        return self

    def SGBoost(self, args): ## Stochastic gradient Boosting

        logger.info("Running Stochastic Gradient Boosting ... ")

        if args.predictor.lower() == 'classifier':
            from sklearn.ensemble import GradientBoostingClassifier as sgbt
        elif args.predictor.lower() == 'regressor':
            from sklearn.ensemble import GradientBoostingRegressor as sgbt

        if args.predictor.lower() == 'classifier':
            from sklearn.ensemble import GradientBoostingClassifier as sgbt
            ## Initialize model
            sgbt = sgbt(loss = 'deviance',
                        learning_rate = 0.17110866380667414,
                        max_depth = 5,
                        subsample = 0.97907543526326 ,
                        criterion = 'friedman_mse',
                        max_features = None,
                        n_estimators = 336,
                        min_samples_split = 527,
                        min_samples_leaf = 1,
                        random_state = SEED)

        elif args.predictor.lower() == 'regressor':
            from sklearn.ensemble import GradientBoostingRegressor as sgbt

            sgbt = sgbt(subsample = 0.5,
                criterion = 'mse',
                min_samples_leaf = 5,
                n_estimators = 500,
                max_depth = 8,
                max_features = 'log2',
                learning_rate = 0.01)

        ## Fit regressor to the training set
        sgbt.fit(self.X_train, self.y_train)

        ## Predict the labels
        self.y_pred = sgbt.predict(self.X_data)
        if args.predictor.lower() == 'regressor':
            self.y_pred = logistic.cdf(self.y_pred)

        self.data['boosting_score'] = self.y_pred
        self.model = sgbt
        return self


    def XGBoost(self, args): ## Gradient Boosting

        logger.info("Running Gradient Boosting ... ")



        if args.predictor.lower() == 'classifier':
            from xgboost import XGBClassifier as xgb

            if args.snps:
                    penalty = (float(len(self.y_data[self.y_data==0])/len(self.y_data[self.y_data==1]))) #np.sqrt
                    xg_model = xgb( objective = 'binary:logistic',
                                                    max_depth      = 6,
                                                    colsample_bytree = 0.6,
                                                    scale_pos_weight = penalty
                                                    )
            elif args.indels:
                    penalty = float(len(self.y_data[self.y_data==0])/len(self.y_data[self.y_data==1])) #np.sqr
                    xg_model = xgb(objective ='binary:logistic',
                            n_estimators = 200,
                            eta = 0.001,
                            n_jobs = -1)



        elif args.predictor.lower() == 'regressor':
            if args.snps:
                    penalty = (float(len(self.y_data[self.y_data==0])/len(self.y_data[self.y_data==1]))) #np.sqrt
                    from xgboost import XGBRegressor as xgb
                    xg_model = xgb(
                                                           n_estimator    = 40000,
                                                            max_depth      = 6,
                                                            colsample_bytree = 0.6,
                                                            scale_pos_weight = penalty,
                                                            reg_lambda = 0.001
                                                            )
            elif args.indels:
                    penalty = float(len(self.y_data[self.y_data==0])/len(self.y_data[self.y_data==1])) #np.sqr
                    from xgboost import XGBRegressor as xgb
                    if penalty > 2:

                        ##stomach
                        xg_model = xgb(
                            objective ='binary:logistic',
                            colsample_bytree = 0.6,
                            max_depth = 8,
                            min_child_weight = 5,
                            importance_type='gain',
                            reg_lambda = 10,
                            subsample = 0.05,
                            min_split_loss = 100)


                    else:

                        ##Improved: Works on GIAB, Bone, Breast, K562
                        xg_model = xgb(
                        objective ='binary:logistic',
                            colsample_bytree = 0.6,
                            min_child_weight = 5,
                            importance_type='gain',
                            max_depth = 8,
                            reg_lambda = 10)




        ## Fit the regressor to the training set
        xg_model.fit(self.X_train, self.y_train)


        ## Predict the labels
        self.y_pred = xg_model.predict(self.X_data)
        if args.predictor.lower() == 'regressor':
            self.y_pred = logistic.cdf(self.y_pred)
        self.data['boosting_score'] = self.y_pred
        self.model = xg_model

        return self


    def AdaBoost(self, args):  ## Adaptive Boosting

        logger.info("Running Adaptive Boosting ... ")

        # Initialilze the ababoost regressor
        if args.predictor.lower() == 'classifier':
            from sklearn.tree import DecisionTreeClassifier as dtree
            from sklearn.ensemble import AdaBoostClassifier, AdaBoostRegressor
        elif args.predictor.lower() == 'regressor':
            from sklearn.tree import  DecisionTreeRegressor as dtree
            from sklearn.ensemble import AdaBoostClassifier, AdaBoostRegressor

        dtree_model = dtree(max_depth= 3)

        if args.predictor.lower() == 'classifier':

            ada_model = AdaBoostRegressor(base_estimator = dtree_model,
                                            n_estimators=20000,
                                            loss =  'linear',
                                            random_state= 23
                                            )

        elif args.predictor.lower() == 'regressor':
            ada_model = AdaBoostRegressor(base_estimator = dtree_model,
                                            n_estimators=20000,
                                            loss =  'exponential',
                                            random_state= 23,
                                            learning_rate = 0.1
                                            )




        # Fit ada to the training set
        ada_model.fit(self.X_train, self.y_train)

        # Get the predicted values
        self.y_pred = ada_model.predict(self.X_data)

        ## The inverse logit transform, \mathrm{invlogit}(x) = \frac{1}{1 + \exp(-x)}, is given in R by: plogis(x)
        if args.predictor.lower() == 'regressor':
            self.y_pred = logistic.cdf(self.y_pred)

        self.data['boosting_score'] = self.y_pred
        self.model = ada_model
        return self


    def RF(self, args):  ## Random Forest

        logger.info("Running Random Forest... ")

        if args.predictor.lower() == 'classifier':
            from sklearn.ensemble import RandomForestClassifier as randomforest

            rf = randomforest(criterion = 'entropy',
                            class_weight = 'balanced',
                            random_state=42)


        elif args.predictor.lower() == 'regressor':
            from sklearn.ensemble import RandomForestRegressor as randomforest
            ## Initialize RandomForest
            rf = randomforest(n_estimators= 20000,
            max_depth = 4,
            random_state = 42,
            max_samples = 0.6,
            n_jobs=-1)

        rf.fit(self.X_train, self.y_train)

        # Get the predicted values
        self.y_pred = rf.predict(self.X_data)

        if args.predictor.lower() == 'regressor':
            self.y_pred = logistic.cdf(self.y_pred)
        self.data['boosting_score'] = self.y_pred
        self.model = rf
        return self

    def SVM_RBF(self, args): ## SVM with RBF Kernel

        logger.info("Running SVM RBF... ")

        if args.predictor.lower() == 'classifier':
            from sklearn.svm import SVC as svm_model
        elif args.predictor.lower() == 'regressor':
            from sklearn.svm import SVR as svm_model


        from sklearn.preprocessing import MinMaxScaler
        scaler = MinMaxScaler()
        X_train = pd.DataFrame(scaler.fit_transform(self.X_train), columns = self.X_train.columns)
        X_data = pd.DataFrame(scaler.fit_transform(self.X_data), columns = self.X_data.columns)

        if args.predictor.lower() == 'classifier':
            from sklearn.svm import SVC as svm_model
            ## Fit the model to the training set
            svm = svm_model(kernel='rbf',
                C = 99.76108321528396,
                class_weight = 'balanced',
                random_state = SEED
                )

        elif args.predictor.lower() == 'regressor':
            from sklearn.svm import SVR as svm_model
            svm = svm_model(kernel='rbf',
                C = 10,
                gamma = 20
                )

        svm.fit(X_train, self.y_train)

        ## Predict the labels
        self.y_pred = svm.predict(X_data)
        if args.predictor.lower() == 'regressor':
            self.y_pred = logistic.cdf(self.y_pred)
        self.data['boosting_score'] = self.y_pred
        self.model = svm

        return self


    def SVML(self, args): ## SVM with Linear Kernel

        logger.info("Running SVM ... ")

        if args.predictor.lower() == 'classifier':
            from sklearn.svm import LinearSVC as svm_model
        elif args.predictor.lower() == 'regressor':
            from sklearn.svm import LinearSVR as svm_model

        from sklearn.preprocessing import MinMaxScaler
        scaler = MinMaxScaler()
        X_train = pd.DataFrame(scaler.fit_transform(self.X_train), columns = self.X_train.columns)
        X_data = pd.DataFrame(scaler.fit_transform(self.X_data), columns = self.X_data.columns)


        if args.predictor.lower() == 'classifier':
            from sklearn.svm import LinearSVC as svm_model
            ## Declare model
            svm = svm_model(penalty = 'l2',
                loss = 'squared_hinge',
                C = 100,
                class_weight = 'balanced',
                max_iter = 10000,
                random_state = SEED)

        elif args.predictor.lower() == 'regressor':
            from sklearn.svm import LinearSVR as svm_model
            svm = svm_model(C = 100)


        ## Fit model
        svm.fit(X_train, self.y_train)

        ## Predict the labels
        self.y_pred = svm.predict(X_data)
        if args.predictor.lower() == 'regressor':
            self.y_pred = logistic.cdf(self.y_pred)
        self.data['boosting_score'] = self.y_pred
        self.model = svm


        return self


    def LR(self, args): ## Logistic Regression (only classification)

        logger.info("Running Logistic Regression ... ")
        msg = "running with method: {}".format(args.predictor)
        logger.info(msg)

        if args.predictor.lower() == 'classifier':
            from sklearn.linear_model import LogisticRegression

        if args.predictor.lower() == 'regressor':
            msg = 'ERROR: Logistic Regression is a classification model. Please use another model.'
            logger.info(msg)
            print(msg)
            exit(0)

        from sklearn.preprocessing import MinMaxScaler
        scaler = MinMaxScaler()
        X_train = pd.DataFrame(scaler.fit_transform(self.X_train), columns = self.X_train.columns)
        X_data = pd.DataFrame(scaler.fit_transform(self.X_data), columns = self.X_data.columns)

        ## instantiate the model
        logreg = LogisticRegression(penalty = 'l2',
        C = 100,
        solver = 'liblinear',
        class_weight = 'balanced',
        random_state=SEED)

        # fit the model with data
        logreg.fit(X_train,self.y_train)
        y_pred=logreg.predict(X_data)

        ## Predict the labels
        self.y_pred = logreg.predict(X_data)
        self.data['boosting_score'] = self.y_pred
        self.model = logreg

        return self


def feature_importance(boost_obj, args):
    plt.figure(figsize=[10,10])

    model = args.model
    path = args.out

    if model.lower() == 'gboost':
        import xgboost as xgb
        xgb.plot_importance(boost_obj.model, color='green')
        plt.rcParams['figure.figsize'] = [10, 10]
        '''
        xgb.plot_tree(boost_obj.model, num_trees=0, rankdir='LR')
        fig = matplotlib.pyplot.gcf()
        fig.set_size_inches(150, 100)
        fig.savefig('tree.png')
        '''
    elif model.lower() in ['lr', 'svml']:
        pd.Series(abs(boost_obj.model.coef_[0]), index=boost_obj.X_data.columns).plot(kind='barh')
    elif model.lower() in ['ngboost', 'svm_rbf']:
        return 0
    else:
        importances_rf = pd.Series(boost_obj.model.feature_importances_, index = boost_obj.X_data.columns)
        sorted_importance_rf = importances_rf.sort_values()
        sorted_importance_rf.plot(kind='barh', color='lightgreen')

    plt.title('Feature Importance')
    if args.snps:
            name = 'feature_importance_' +args.predictor +'_snps.pdf'
    elif args.indels:
            name = 'feature_importance_' +args.predictor +'_indels.pdf'
    elif args.all:
            name = 'feature_importance_' +args.predictor +'.pdf'
    plt.savefig(os.path.join(path,name), bbox_inches='tight')


def filter_variants(boost_obj, args):

    logger.info("Filtering Variants")
    path = args.out

    if args.predictor.lower() == 'classifier':
        df1 = pd.DataFrame()
        df1['xgb_score'] = boost_obj.y_pred
        df1['chr:pos'] = boost_obj.X_data.index
        real_snps = df1[df1['xgb_score']==1]['chr:pos']

    elif args.predictor.lower() == 'regressor':
        fitted_values = boost_obj.y_pred

        # RS1 = list(boost_obj.y_data.nonzero()[0])

        RS1 = list(boost_obj.y_data.to_numpy().nonzero()[0])
        ecdf_func = ECDF([ fitted_values[idx] for idx in RS1 ])
        fitted_value_scores = ecdf_func(fitted_values)

        min_qscore = 0.05
        real_snps_idx = [i>min_qscore for i in fitted_value_scores]
        real_snps = boost_obj.X_data.loc[real_snps_idx].index

    ## Plot ECDF
    if args.predictor.lower() == 'regressor':
        logger.info("Plotting ECDF")
        plt.figure()
        plt.plot(ecdf_func.x,ecdf_func.y,'.')
        plt.xlabel('Boosting_Score')
        plt.ylabel('ECDF_Score')
        plt.title('ECDF')
        if args.snps:
            name = 'ecdf_' +args.model+'_'+args.predictor +'_snps.png'
        elif args.indels:
            name = 'ecdf_' +args.model+'_'+args.predictor +'_indels.png'
        elif args.all:
            name = 'ecdf_' +args.model+'_'+args.predictor +'.png'

        plt.savefig(os.path.join(path,name))

    return real_snps


def main():
    logger.info("\n ########################## \n Running CTAT Boosting \n ##########################")
    ## Input arguments
    parser = argparse.ArgumentParser(formatter_class=argparse.RawTextHelpFormatter,
        description = "Performs Boosting on GATK detected SNPs \n")

    # Mandatory arguments
    parser.add_argument('--vcf', required = True, help="Input vcf.")
    parser.add_argument("--out", required=True, help="output directory")
    parser.add_argument("--model",  help="Specify Boosting model - RF, AdaBoost, SGBoost, GradBoost, SVM, NGBoost", default = 'GBoost')
    parser.add_argument("--features",
                        required = False,
                        type     = str,
                        help     = "Features for Boosting (RS required) [comma separated without space]",
                        #default = "DP, Entropy, FS,BaseQRankSum,Homopolymer,  MLEAF, MQ, MQRankSum,QD, RNAEDIT, RPT, ReadPosRankSum, SOR,SPLICEADJ,RS, TMMR, TDM, MMF, VAF") ## Old features
                        default  = "AC,ALT,BaseQRankSum,DJ,DP,ED,Entropy,ExcessHet,FS,Homopolymer,LEN,MLEAF,MMF,QUAL,REF,RPT,RS,ReadPosRankSum,SAO,SOR,SPLICEADJ,TCR,TDM,VAF,VMMF,GT_1/2" )
    parser.add_argument("--predictor",  help="Specify prediction method - Regressor or Classifier", required=False, default = 'classifier')
    parser.add_argument("--indels",  action='store_true', default=False, help="Extract only indels")
    parser.add_argument("--snps",  action='store_true', default=False, help="Extract only snps")
    parser.add_argument("--all",  action='store_true', default=False, help="Extract only snps")

    # Argument parser
    args = parser.parse_args()

    ## Check if the output folder exists
    if not os.path.exists(args.out):
            os.makedirs(args.out)

    # imform on what is being ran
    if args.indels:
        msg = "Running boosting on INDELS"
    elif args.snps:
        msg = "Running boosting on SNPS"
    else:
        msg = "Running boosting on INDELS and SNPS"
    logger.info(msg)


    ## Load vcf
    logger.info("Loading input VCF ... ")
    vcf = pd.read_csv(args.vcf,
        sep='\t', low_memory=False,
        comment='#', header =None,
        names=["CHROM", "POS", "ID", "REF", "ALT", "QUAL", "FILTER", "INFO", "FORMAT", "SNP_DETAILS"])

    features = args.features.replace(' ','').split(",")

    ## Preprocess data
    logger.info("Preprocess Data ... ")
    data = preprocess(vcf, args)

    # If there is no data, dont continue to boosting
    if data.empty:
        logger.info("No variants present. Skipping boosting on this data.")
        return None

    print('Features used for modeling: ', features)

    ## Boosting
    if args.predictor.lower() == 'classifier':
        logger.info("Classification ... ")
    else:
        logger.info("Regression ... ")
    logger.info("Running Boosting ... ")
    boost_obj = CTAT_Boosting()
    boost_obj = CTAT_Boosting.data_matrix(boost_obj, data, args)


    ####################################
    ######### BOOSTING #################
    ####################################
    if args.model.lower() == 'ngboost':
        boost_obj = CTAT_Boosting.NGBoost(boost_obj, args)
    elif args.model.lower() == 'sgboost':
        boost_obj = CTAT_Boosting.SGBoost(boost_obj, args)
    elif args.model.lower() == 'rf':
        boost_obj = CTAT_Boosting.RF(boost_obj, args)
    elif args.model.lower() == 'adaboost':
        boost_obj = CTAT_Boosting.AdaBoost(boost_obj, args)
    elif args.model.lower() == 'gboost':
        boost_obj = CTAT_Boosting.XGBoost(boost_obj, args)
    elif args.model.lower() == 'svml':
        boost_obj = CTAT_Boosting.SVML(boost_obj, args)
    elif args.model.lower() == 'svm_rbf':
        boost_obj = CTAT_Boosting.SVM_RBF(boost_obj, args)
    elif args.model.lower() == 'lr':
        boost_obj = CTAT_Boosting.LR(boost_obj, args)
    else:
        print("Boosting model not recognized. Please use one of AdaBoost, SGBoost, RF, GBoost, SVML, SVM_RBF, LR")
        exit(1)

    logger.info("Plotting Feature Imporance")
    feature_importance(boost_obj, args)

    ## Filter SNPs and save output
    real_snps = filter_variants(boost_obj, args)

    ## Extract vcf header
    if re.search("\.gz$", args.vcf):
<<<<<<< HEAD
        vcf_lines = gzip.open(args.vcf, 'rt', encoding='UTF-8').readlines()
    else:
        vcf_lines = open(args.vcf, 'rt', encoding='UTF-8').readlines()
=======
        vcf_lines = gzip.open(args.vcf, 'rt', encoding='utf-8').readlines()
    else:
        vcf_lines = open(args.vcf, 'r', encoding='utf-8').readlines()
>>>>>>> c1483d4c

    vcf_header = [line for line in vcf_lines if line.startswith('#')]

    ## Write final output file
    vcf['chr:pos'] = vcf['CHROM']+':'+ vcf['POS'].astype(str)
    df_bm = vcf[vcf['chr:pos'].isin(real_snps)]
    df_bm = df_bm.iloc[:, :-1]
    logger.info("Number of variants after Boosting: %d", len(df_bm))

    logger.info("Writing Output")
    if args.snps:
        file_name = args.model+'_'+args.predictor+'_ctat_boosting_snps.vcf'
    elif args.indels:
        file_name = args.model+'_'+args.predictor+'_ctat_boosting_indels.vcf'
    elif args.all:
        file_name = args.model+'_'+args.predictor+'_ctat_boosting.vcf'

    out_file = os.path.join(args.out, file_name)
    with open(out_file,'w') as csv_file:
        for item in vcf_header:
            csv_file.write(item)
    df_bm.to_csv(out_file, sep='\t', index=False, mode = "a", header=None, quoting=csv.QUOTE_NONE)


if __name__ == "__main__":

    main()<|MERGE_RESOLUTION|>--- conflicted
+++ resolved
@@ -24,7 +24,7 @@
 ## Import Libraries
 
 import os, sys, csv
-import glob
+import glob  
 import warnings
 import re
 import gzip
@@ -33,13 +33,13 @@
 
 ## Import python libraries
 import matplotlib.pyplot as plt
-import pandas as pd
-import numpy as np
-import argparse
+import pandas as pd  
+import numpy as np   
+import argparse    
 
 ## Import Logger
 import logging
-logging.basicConfig(level=logging.INFO,
+logging.basicConfig(level=logging.INFO, 
                     format='%(asctime)s : %(levelname)s : %(message)s',
                     datefmt='%H:%M:%S')
 logger = logging.getLogger('ctat_boosting')
@@ -58,7 +58,7 @@
 
 def preprocess(df_vcf, args):
 
-    # Variable to hold the desired variant type
+    # Variable to hold the desired variant type 
     if args.indels:
         variant = "Indels"
     elif args.snps:
@@ -73,14 +73,14 @@
 
     DF = pd.DataFrame()
 
-    # Check #
-    ## check if there are enough variants to analyze.
-    ## if not, throw an error and exit
-    if num_rows == 1:
+    # Check # 
+    ## check if there are enough variants to analyze. 
+    ## if not, throw an error and exit 
+    if num_rows == 1: 
         msg = "There are too few variants to analyze. \n Please review your data, or run the analysis without separation of SNPs and Indels."
         logger.error(msg)
         exit()
-    if num_rows == 0:
+    if num_rows == 0: 
         return DF
 
     info_df = df_vcf['INFO'].str.split(';')
@@ -97,8 +97,8 @@
         dict_info['LEN'] = np.abs( len(df_row['REF']) - len(df_row['ALT']))
         dict_info['GT'] = df_row[-1].split(':')[0]
         lst.append(dict_info)
-
-
+    
+    
     DF = pd.DataFrame.from_dict(lst, orient='columns').set_index('IND')
     if 'GT' in DF.columns:
         DF = pd.get_dummies(DF, columns=['GT'], prefix='GT')
@@ -107,10 +107,10 @@
     DF['AF'] = DF['AF'].replace('0.5,0.5', '0.5')
     DF['MLEAF'] = DF['MLEAF'].replace('0.5,0.5', '0.5')
     DF['AC'] = DF['AC'].replace('1,1', '1')
-
+    
     features = args.features.replace(' ','').split(",")
 
-    # conditions to remove the feature if not present
+    # conditions to remove the feature if not present 
     if args.snps:
         if 'GT_1/2' in features:
             features.remove('GT_1/2')
@@ -127,25 +127,25 @@
         DF['RS'] = np.nan
 
     # If running on INDELS, there mostlikely wont be any RNAEDIT
-    ## Remove the RNAEDIT if it doesnt exist
+    ## Remove the RNAEDIT if it doesnt exist 
     if args.indels:
         if 'RNAEDIT' not in DF.columns:
             if 'RNAEDIT' in features:
                 features.remove('RNAEDIT')
                 logger.info("Removing RNAEDIT feature because no RNA editing present.")
 
-    # If the following features are not found in the columns, remove them
-    ## Remove the Homopolymer if it doesnt exist
+    # If the following features are not found in the columns, remove them 
+    ## Remove the Homopolymer if it doesnt exist 
     if 'Homopolymer' not in DF.columns:
         if 'Homopolymer' in features:
             features.remove('Homopolymer')
             logger.info("Removing Homopolymer feature because no Homopolymer is present.")
-    ## Remove the SAO if it doesnt exist
+    ## Remove the SAO if it doesnt exist 
     if 'SAO' not in DF.columns:
         if 'SAO' in features:
             features.remove('SAO')
             logger.info("Removing SAO feature because no SAO is present.")
-    ## Remove the SPLICEADJ if it doesnt exist
+    ## Remove the SPLICEADJ if it doesnt exist 
     if 'SPLICEADJ' not in DF.columns:
         if 'SPLICEADJ' in features:
             features.remove('SPLICEADJ')
@@ -153,7 +153,7 @@
 
 
     df_subset = DF[features]
-
+    
     ## Replace NA with zero - RPT, RNAEDIT, RS
     if 'RNAEDIT' in df_subset.columns:
         df_subset['RNAEDIT'] = df_subset['RNAEDIT'].fillna(0)
@@ -166,7 +166,7 @@
         df_subset['RS'][df_subset['RS'] != 0] = 1
 
     if 'SNP' in df_subset.columns:
-        df_subset = df_subset.replace({'A:G':12, 'T:C':1, 'G:C':2, 'C:A':3,
+        df_subset = df_subset.replace({'A:G':12, 'T:C':1, 'G:C':2, 'C:A':3, 
             'G:A':4, 'C:T':5, 'T:G':6, 'C:G':7, 'G:T':8, 'A:T':9, 'A:C':10, 'T:A':11})
         df_subset['SNP'] = df_subset['SNP'].fillna(0)
         df_subset.loc[~df_subset["SNP"].isin(range(12)), "SNP"] = "-1"
@@ -175,13 +175,13 @@
         df_subset = df_subset.replace({'A':4, 'T':1, 'G':2, 'C':3})
         df_subset['REF'] = df_subset['REF'].fillna(0)
         df_subset.loc[~df_subset["REF"].isin(range(3)), "REF"] = "-1"
-
+ 
     if 'ALT' in df_subset.columns  :
         df_subset = df_subset.replace({'A':4, 'T':1, 'G':2, 'C':3})
         df_subset['ALT'] = df_subset['ALT'].fillna(0)
         df_subset.loc[~df_subset["ALT"].isin(range(3)), "ALT"] = "-1"
-
-    if args.predictor.lower() == 'regressor':
+    
+    if args.predictor.lower() == 'regressor': 
         ## SPLICEADJ
         if 'SPLICEADJ' in df_subset.columns:
             df_subset['SPLICEADJ'] = df_subset['SPLICEADJ'].fillna(-1)
@@ -191,8 +191,8 @@
             df_subset['Homopolymer'] = df_subset['Homopolymer'].fillna(0)
 
         ## Replace NA with median values in remaining columns
-        na_cols = df_subset.columns[df_subset.isna().any()].tolist()
-
+        na_cols = df_subset.columns[df_subset.isna().any()].tolist() 
+          
         df_subset = df_subset.astype(float) ## Convert to float
         df_subset[na_cols] = df_subset[na_cols].fillna(df_subset[na_cols].median())
 
@@ -205,14 +205,14 @@
     ## Replace NA with 0 in remaining columns
     df_subset = df_subset.fillna(0)
     df_subset = df_subset.astype(float) ## Convert to float
-
+    
     return df_subset
 
 
 class CTAT_Boosting:
 
     def data_matrix(self, data, args):
-
+        
         ## If 'RS' absent, stop the program
         if 'RS' not in data.columns:
             print('\'RS\' feature must be present in the vcf')
@@ -224,15 +224,15 @@
         self.X_data = data[cols]
         self.y_data = data['RS']
         self.data = data
-
+ 
         ## Training data
-        if args.predictor.lower() == 'classifier':
+        if args.predictor.lower() == 'classifier': 
             self.X_train, self.X_test, self.y_train, self.y_test = train_test_split(self.X_data, self.y_data, train_size=0.6,  stratify= self.y_data, random_state=SEED)
             print(self.X_train.shape, self.X_test.shape)
         elif args.predictor.lower() == 'regressor':
             self.X_train, self.y_train = self.X_data, self.y_data
-
-
+        
+        
         return self
 
     def NGBoost(self, args): ## Natural gradient Boosting
@@ -246,38 +246,38 @@
 
         ## Base Learner
         from sklearn.tree import DecisionTreeRegressor, DecisionTreeClassifier
-
+        
         # NGBoost
         ## Comment: If error with singular matrix, increase size of input data from 0.05 to 0.15
-        if args.predictor.lower() == 'classifier':
+        if args.predictor.lower() == 'classifier': 
             from ngboost import NGBClassifier as ngb
             learner = DecisionTreeRegressor(criterion='friedman_mse', max_depth=6, random_state = SEED)
-            ngb = ngb(Base = learner,
+            ngb = ngb(Base = learner, 
                 n_estimators = 2000,
-                Score = MLE,
-                Dist = Bernoulli,
+                Score = MLE, 
+                Dist = Bernoulli, 
                 random_state = SEED)
 
-
+            
         elif args.predictor.lower() == 'regressor':
             from ngboost import NGBRegressor as ngb
             learner = DecisionTreeRegressor(criterion='friedman_mse', max_depth=3, random_state = SEED)
             ngb = ngb(Base = default_tree_learner,
-             Dist = Exponential,
-             Score = LogScore,
+             Dist = Exponential, 
+             Score = LogScore, 
              learning_rate=0.01,
-             minibatch_frac = 0.6,
+             minibatch_frac = 0.6, 
              col_sample = 0.6)
-
+               
         ## Fit model
         ngb.fit(self.X_train, np.asarray(self.y_train).astype(int) )
-
+        
         ## Predict the labels
         self.y_pred = ngb.predict(self.X_data)
 
         if args.predictor.lower() == 'regressor':
             self.y_pred = logistic.cdf(self.y_pred)
-
+        
         self.data['boosting_score'] = self.y_pred
         self.model = ngb
         return self
@@ -285,30 +285,30 @@
     def SGBoost(self, args): ## Stochastic gradient Boosting
 
         logger.info("Running Stochastic Gradient Boosting ... ")
-
-        if args.predictor.lower() == 'classifier':
+        
+        if args.predictor.lower() == 'classifier': 
             from sklearn.ensemble import GradientBoostingClassifier as sgbt
         elif args.predictor.lower() == 'regressor':
             from sklearn.ensemble import GradientBoostingRegressor as sgbt
-
-        if args.predictor.lower() == 'classifier':
+        
+        if args.predictor.lower() == 'classifier': 
             from sklearn.ensemble import GradientBoostingClassifier as sgbt
             ## Initialize model
             sgbt = sgbt(loss = 'deviance',
                         learning_rate = 0.17110866380667414,
-                        max_depth = 5,
-                        subsample = 0.97907543526326 ,
-                        criterion = 'friedman_mse',
-                        max_features = None,
-                        n_estimators = 336,
-                        min_samples_split = 527,
+                        max_depth = 5, 
+                        subsample = 0.97907543526326 , 
+                        criterion = 'friedman_mse', 
+                        max_features = None, 
+                        n_estimators = 336, 
+                        min_samples_split = 527, 
                         min_samples_leaf = 1,
                         random_state = SEED)
 
         elif args.predictor.lower() == 'regressor':
             from sklearn.ensemble import GradientBoostingRegressor as sgbt
 
-            sgbt = sgbt(subsample = 0.5,
+            sgbt = sgbt(subsample = 0.5, 
                 criterion = 'mse',
                 min_samples_leaf = 5,
                 n_estimators = 500,
@@ -318,24 +318,24 @@
 
         ## Fit regressor to the training set
         sgbt.fit(self.X_train, self.y_train)
-
+    
         ## Predict the labels
         self.y_pred = sgbt.predict(self.X_data)
         if args.predictor.lower() == 'regressor':
             self.y_pred = logistic.cdf(self.y_pred)
-
+        
         self.data['boosting_score'] = self.y_pred
         self.model = sgbt
         return self
 
 
     def XGBoost(self, args): ## Gradient Boosting
-
+ 
         logger.info("Running Gradient Boosting ... ")
 
 
-
-        if args.predictor.lower() == 'classifier':
+        
+        if args.predictor.lower() == 'classifier': 
             from xgboost import XGBClassifier as xgb
 
             if args.snps:
@@ -343,7 +343,7 @@
                     xg_model = xgb( objective = 'binary:logistic',
                                                     max_depth      = 6,
                                                     colsample_bytree = 0.6,
-                                                    scale_pos_weight = penalty
+                                                    scale_pos_weight = penalty 
                                                     )
             elif args.indels:
                     penalty = float(len(self.y_data[self.y_data==0])/len(self.y_data[self.y_data==1])) #np.sqr
@@ -351,7 +351,7 @@
                             n_estimators = 200,
                             eta = 0.001,
                             n_jobs = -1)
-
+            
 
 
         elif args.predictor.lower() == 'regressor':
@@ -359,19 +359,19 @@
                     penalty = (float(len(self.y_data[self.y_data==0])/len(self.y_data[self.y_data==1]))) #np.sqrt
                     from xgboost import XGBRegressor as xgb
                     xg_model = xgb(
-                                                           n_estimator    = 40000,
+                                                           n_estimator    = 40000, 
                                                             max_depth      = 6,
                                                             colsample_bytree = 0.6,
                                                             scale_pos_weight = penalty,
-                                                            reg_lambda = 0.001
+                                                            reg_lambda = 0.001    
                                                             )
             elif args.indels:
                     penalty = float(len(self.y_data[self.y_data==0])/len(self.y_data[self.y_data==1])) #np.sqr
                     from xgboost import XGBRegressor as xgb
                     if penalty > 2:
 
-                        ##stomach
-                        xg_model = xgb(
+                        ##stomach    
+                        xg_model = xgb( 
                             objective ='binary:logistic',
                             colsample_bytree = 0.6,
                             max_depth = 8,
@@ -380,108 +380,108 @@
                             reg_lambda = 10,
                             subsample = 0.05,
                             min_split_loss = 100)
-
+                        
 
                     else:
-
+                        
                         ##Improved: Works on GIAB, Bone, Breast, K562
-                        xg_model = xgb(
+                        xg_model = xgb( 
                         objective ='binary:logistic',
-                            colsample_bytree = 0.6,
-                            min_child_weight = 5,
+                            colsample_bytree = 0.6, 
+                            min_child_weight = 5, 
                             importance_type='gain',
                             max_depth = 8,
                             reg_lambda = 10)
-
-
-
-
+                        
+            
+            
+        
         ## Fit the regressor to the training set
         xg_model.fit(self.X_train, self.y_train)
 
 
-        ## Predict the labels
+        ## Predict the labels 
         self.y_pred = xg_model.predict(self.X_data)
         if args.predictor.lower() == 'regressor':
             self.y_pred = logistic.cdf(self.y_pred)
         self.data['boosting_score'] = self.y_pred
         self.model = xg_model
-
-        return self
-
-
+        
+        return self 
+
+    
     def AdaBoost(self, args):  ## Adaptive Boosting
 
         logger.info("Running Adaptive Boosting ... ")
-
-        # Initialilze the ababoost regressor
-        if args.predictor.lower() == 'classifier':
+        
+        # Initialilze the ababoost regressor 
+        if args.predictor.lower() == 'classifier': 
             from sklearn.tree import DecisionTreeClassifier as dtree
-            from sklearn.ensemble import AdaBoostClassifier, AdaBoostRegressor
+            from sklearn.ensemble import AdaBoostClassifier, AdaBoostRegressor 
         elif args.predictor.lower() == 'regressor':
             from sklearn.tree import  DecisionTreeRegressor as dtree
-            from sklearn.ensemble import AdaBoostClassifier, AdaBoostRegressor
-
+            from sklearn.ensemble import AdaBoostClassifier, AdaBoostRegressor 
+        
         dtree_model = dtree(max_depth= 3)
-
-        if args.predictor.lower() == 'classifier':
-
-            ada_model = AdaBoostRegressor(base_estimator = dtree_model,
+        
+        if args.predictor.lower() == 'classifier': 
+
+            ada_model = AdaBoostRegressor(base_estimator = dtree_model, 
                                             n_estimators=20000,
                                             loss =  'linear',
                                             random_state= 23
                                             )
 
         elif args.predictor.lower() == 'regressor':
-            ada_model = AdaBoostRegressor(base_estimator = dtree_model,
+            ada_model = AdaBoostRegressor(base_estimator = dtree_model, 
                                             n_estimators=20000,
                                             loss =  'exponential',
                                             random_state= 23,
                                             learning_rate = 0.1
                                             )
-
-
-
+        
+       
+        
 
         # Fit ada to the training set
         ada_model.fit(self.X_train, self.y_train)
 
-        # Get the predicted values
+        # Get the predicted values 
         self.y_pred = ada_model.predict(self.X_data)
 
         ## The inverse logit transform, \mathrm{invlogit}(x) = \frac{1}{1 + \exp(-x)}, is given in R by: plogis(x)
         if args.predictor.lower() == 'regressor':
-            self.y_pred = logistic.cdf(self.y_pred)
-
+            self.y_pred = logistic.cdf(self.y_pred) 
+    
         self.data['boosting_score'] = self.y_pred
         self.model = ada_model
         return self
 
 
     def RF(self, args):  ## Random Forest
-
+        
         logger.info("Running Random Forest... ")
 
-        if args.predictor.lower() == 'classifier':
+        if args.predictor.lower() == 'classifier': 
             from sklearn.ensemble import RandomForestClassifier as randomforest
 
-            rf = randomforest(criterion = 'entropy',
+            rf = randomforest(criterion = 'entropy', 
                             class_weight = 'balanced',
                             random_state=42)
-
-
+            
+        
         elif args.predictor.lower() == 'regressor':
             from sklearn.ensemble import RandomForestRegressor as randomforest
-            ## Initialize RandomForest
+            ## Initialize RandomForest             
             rf = randomforest(n_estimators= 20000,
             max_depth = 4,
             random_state = 42,
-            max_samples = 0.6,
+            max_samples = 0.6, 
             n_jobs=-1)
 
         rf.fit(self.X_train, self.y_train)
 
-        # Get the predicted values
+        # Get the predicted values 
         self.y_pred = rf.predict(self.X_data)
 
         if args.predictor.lower() == 'regressor':
@@ -489,12 +489,12 @@
         self.data['boosting_score'] = self.y_pred
         self.model = rf
         return self
-
+    
     def SVM_RBF(self, args): ## SVM with RBF Kernel
-
+ 
         logger.info("Running SVM RBF... ")
 
-        if args.predictor.lower() == 'classifier':
+        if args.predictor.lower() == 'classifier': 
             from sklearn.svm import SVC as svm_model
         elif args.predictor.lower() == 'regressor':
             from sklearn.svm import SVR as svm_model
@@ -505,9 +505,9 @@
         X_train = pd.DataFrame(scaler.fit_transform(self.X_train), columns = self.X_train.columns)
         X_data = pd.DataFrame(scaler.fit_transform(self.X_data), columns = self.X_data.columns)
 
-        if args.predictor.lower() == 'classifier':
+        if args.predictor.lower() == 'classifier': 
             from sklearn.svm import SVC as svm_model
-            ## Fit the model to the training set
+            ## Fit the model to the training set       
             svm = svm_model(kernel='rbf',
                 C = 99.76108321528396,
                 class_weight = 'balanced',
@@ -522,22 +522,22 @@
                 )
 
         svm.fit(X_train, self.y_train)
-
-        ## Predict the labels
+        
+        ## Predict the labels 
         self.y_pred = svm.predict(X_data)
         if args.predictor.lower() == 'regressor':
             self.y_pred = logistic.cdf(self.y_pred)
         self.data['boosting_score'] = self.y_pred
         self.model = svm
-
-        return self
+        
+        return self     
 
 
     def SVML(self, args): ## SVM with Linear Kernel
-
+ 
         logger.info("Running SVM ... ")
 
-        if args.predictor.lower() == 'classifier':
+        if args.predictor.lower() == 'classifier': 
             from sklearn.svm import LinearSVC as svm_model
         elif args.predictor.lower() == 'regressor':
             from sklearn.svm import LinearSVR as svm_model
@@ -548,12 +548,12 @@
         X_data = pd.DataFrame(scaler.fit_transform(self.X_data), columns = self.X_data.columns)
 
 
-        if args.predictor.lower() == 'classifier':
+        if args.predictor.lower() == 'classifier': 
             from sklearn.svm import LinearSVC as svm_model
-            ## Declare model
-            svm = svm_model(penalty = 'l2',
-                loss = 'squared_hinge',
-                C = 100,
+            ## Declare model    
+            svm = svm_model(penalty = 'l2', 
+                loss = 'squared_hinge', 
+                C = 100, 
                 class_weight = 'balanced',
                 max_iter = 10000,
                 random_state = SEED)
@@ -561,59 +561,59 @@
         elif args.predictor.lower() == 'regressor':
             from sklearn.svm import LinearSVR as svm_model
             svm = svm_model(C = 100)
-
+        
 
         ## Fit model
         svm.fit(X_train, self.y_train)
-
-        ## Predict the labels
+        
+        ## Predict the labels 
         self.y_pred = svm.predict(X_data)
         if args.predictor.lower() == 'regressor':
             self.y_pred = logistic.cdf(self.y_pred)
         self.data['boosting_score'] = self.y_pred
         self.model = svm
-
-
-        return self
+       
+        
+        return self 
 
 
     def LR(self, args): ## Logistic Regression (only classification)
-
+ 
         logger.info("Running Logistic Regression ... ")
         msg = "running with method: {}".format(args.predictor)
         logger.info(msg)
 
-        if args.predictor.lower() == 'classifier':
+        if args.predictor.lower() == 'classifier': 
             from sklearn.linear_model import LogisticRegression
 
         if args.predictor.lower() == 'regressor':
             msg = 'ERROR: Logistic Regression is a classification model. Please use another model.'
             logger.info(msg)
             print(msg)
-            exit(0)
-
+            exit(0) 
+        
         from sklearn.preprocessing import MinMaxScaler
         scaler = MinMaxScaler()
         X_train = pd.DataFrame(scaler.fit_transform(self.X_train), columns = self.X_train.columns)
         X_data = pd.DataFrame(scaler.fit_transform(self.X_data), columns = self.X_data.columns)
-
-        ## instantiate the model
+      
+        ## instantiate the model 
         logreg = LogisticRegression(penalty = 'l2',
-        C = 100,
+        C = 100, 
         solver = 'liblinear',
-        class_weight = 'balanced',
+        class_weight = 'balanced', 
         random_state=SEED)
 
         # fit the model with data
         logreg.fit(X_train,self.y_train)
         y_pred=logreg.predict(X_data)
 
-        ## Predict the labels
+        ## Predict the labels 
         self.y_pred = logreg.predict(X_data)
         self.data['boosting_score'] = self.y_pred
-        self.model = logreg
-
-        return self
+        self.model = logreg       
+        
+        return self     
 
 
 def feature_importance(boost_obj, args):
@@ -621,11 +621,11 @@
 
     model = args.model
     path = args.out
-
+    
     if model.lower() == 'gboost':
         import xgboost as xgb
-        xgb.plot_importance(boost_obj.model, color='green')
-        plt.rcParams['figure.figsize'] = [10, 10]
+        xgb.plot_importance(boost_obj.model, color='green') 
+        plt.rcParams['figure.figsize'] = [10, 10] 
         '''
         xgb.plot_tree(boost_obj.model, num_trees=0, rankdir='LR')
         fig = matplotlib.pyplot.gcf()
@@ -633,7 +633,7 @@
         fig.savefig('tree.png')
         '''
     elif model.lower() in ['lr', 'svml']:
-        pd.Series(abs(boost_obj.model.coef_[0]), index=boost_obj.X_data.columns).plot(kind='barh')
+        pd.Series(abs(boost_obj.model.coef_[0]), index=boost_obj.X_data.columns).plot(kind='barh')  
     elif model.lower() in ['ngboost', 'svm_rbf']:
         return 0
     else:
@@ -652,7 +652,7 @@
 
 
 def filter_variants(boost_obj, args):
-
+    
     logger.info("Filtering Variants")
     path = args.out
 
@@ -670,11 +670,11 @@
         RS1 = list(boost_obj.y_data.to_numpy().nonzero()[0])
         ecdf_func = ECDF([ fitted_values[idx] for idx in RS1 ])
         fitted_value_scores = ecdf_func(fitted_values)
-
+        
         min_qscore = 0.05
         real_snps_idx = [i>min_qscore for i in fitted_value_scores]
         real_snps = boost_obj.X_data.loc[real_snps_idx].index
-
+    
     ## Plot ECDF
     if args.predictor.lower() == 'regressor':
         logger.info("Plotting ECDF")
@@ -700,13 +700,13 @@
     ## Input arguments
     parser = argparse.ArgumentParser(formatter_class=argparse.RawTextHelpFormatter,
         description = "Performs Boosting on GATK detected SNPs \n")
-
-    # Mandatory arguments
+    
+    # Mandatory arguments 
     parser.add_argument('--vcf', required = True, help="Input vcf.")
     parser.add_argument("--out", required=True, help="output directory")
     parser.add_argument("--model",  help="Specify Boosting model - RF, AdaBoost, SGBoost, GradBoost, SVM, NGBoost", default = 'GBoost')
-    parser.add_argument("--features",
-                        required = False,
+    parser.add_argument("--features", 
+                        required = False, 
                         type     = str,
                         help     = "Features for Boosting (RS required) [comma separated without space]",
                         #default = "DP, Entropy, FS,BaseQRankSum,Homopolymer,  MLEAF, MQ, MQRankSum,QD, RNAEDIT, RPT, ReadPosRankSum, SOR,SPLICEADJ,RS, TMMR, TDM, MMF, VAF") ## Old features
@@ -716,14 +716,14 @@
     parser.add_argument("--snps",  action='store_true', default=False, help="Extract only snps")
     parser.add_argument("--all",  action='store_true', default=False, help="Extract only snps")
 
-    # Argument parser
+    # Argument parser 
     args = parser.parse_args()
 
     ## Check if the output folder exists
     if not os.path.exists(args.out):
             os.makedirs(args.out)
 
-    # imform on what is being ran
+    # imform on what is being ran 
     if args.indels:
         msg = "Running boosting on INDELS"
     elif args.snps:
@@ -731,22 +731,22 @@
     else:
         msg = "Running boosting on INDELS and SNPS"
     logger.info(msg)
-
+    
 
     ## Load vcf
     logger.info("Loading input VCF ... ")
     vcf = pd.read_csv(args.vcf,
-        sep='\t', low_memory=False,
+        sep='\t', low_memory=False, 
         comment='#', header =None,
         names=["CHROM", "POS", "ID", "REF", "ALT", "QUAL", "FILTER", "INFO", "FORMAT", "SNP_DETAILS"])
-
+    
     features = args.features.replace(' ','').split(",")
-
+    
     ## Preprocess data
     logger.info("Preprocess Data ... ")
     data = preprocess(vcf, args)
 
-    # If there is no data, dont continue to boosting
+    # If there is no data, dont continue to boosting 
     if data.empty:
         logger.info("No variants present. Skipping boosting on this data.")
         return None
@@ -761,7 +761,7 @@
     logger.info("Running Boosting ... ")
     boost_obj = CTAT_Boosting()
     boost_obj = CTAT_Boosting.data_matrix(boost_obj, data, args)
-
+    
 
     ####################################
     ######### BOOSTING #################
@@ -785,24 +785,18 @@
     else:
         print("Boosting model not recognized. Please use one of AdaBoost, SGBoost, RF, GBoost, SVML, SVM_RBF, LR")
         exit(1)
-
+    
     logger.info("Plotting Feature Imporance")
     feature_importance(boost_obj, args)
-
+    
     ## Filter SNPs and save output
     real_snps = filter_variants(boost_obj, args)
 
     ## Extract vcf header
     if re.search("\.gz$", args.vcf):
-<<<<<<< HEAD
-        vcf_lines = gzip.open(args.vcf, 'rt', encoding='UTF-8').readlines()
-    else:
-        vcf_lines = open(args.vcf, 'rt', encoding='UTF-8').readlines()
-=======
         vcf_lines = gzip.open(args.vcf, 'rt', encoding='utf-8').readlines()
     else:
         vcf_lines = open(args.vcf, 'r', encoding='utf-8').readlines()
->>>>>>> c1483d4c
 
     vcf_header = [line for line in vcf_lines if line.startswith('#')]
 
@@ -822,10 +816,10 @@
 
     out_file = os.path.join(args.out, file_name)
     with open(out_file,'w') as csv_file:
-        for item in vcf_header:
+        for item in vcf_header:  
             csv_file.write(item)
     df_bm.to_csv(out_file, sep='\t', index=False, mode = "a", header=None, quoting=csv.QUOTE_NONE)
-
+    
 
 if __name__ == "__main__":
 
