--- conflicted
+++ resolved
@@ -153,12 +153,7 @@
             vals = line.split("\t")
             chrpostoken = vals[0]
             window_seq = vals[1]
-<<<<<<< HEAD
-            
-            (chrom, position, ref_base_nuc, edit_base_nuc) = chrpostoken.split(":")
-=======
             (chrom, position, edit_base_nuc) = chrpostoken.split(":")[0:3]
->>>>>>> a2c3ad5b
             
             chrpos = "{}:{}".format(chrom, position)
             
